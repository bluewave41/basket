import json
import warnings
from enum import Enum
from urllib.parse import urljoin, urlparse, urlunparse

from django.conf import settings
from django.utils import timezone

import requests

from basket.base.utils import is_valid_uuid
from basket.news.backends.ctms import process_country, process_lang
from basket.news.newsletters import slug_to_vendor_id, vendor_id_to_slug


# Braze errors: https://www.braze.com/docs/api/errors/
class BrazeBadRequestError(Exception):
    pass  # 400 error (invalid request)


class BrazeUnauthorizedError(Exception):
    pass  # 401 error (invalid API key)


class BrazeForbiddenError(Exception):
    pass  # 403 error (invalid permissions)


class BrazeNotFoundError(Exception):
    pass  # 404 error (invalid endpoint)


class BrazeRateLimitError(Exception):
    pass  # 429 error (rate limit exceeded)


class BrazeInternalServerError(Exception):
    pass  # 500 error (Braze server error)


class BrazeUserNotFoundByEmailError(Exception):
    pass


class BrazeClientError(Exception):
    pass  # any other error


class BrazeEndpoint(Enum):
    CAMPAIGNS_TRIGGER_SEND = "/campaigns/trigger/send"
    USERS_EXPORT_IDS = "/users/export/ids"
    USERS_TRACK = "/users/track"
    USERS_DELETE = "/users/delete"
    SUBSCRIPTION_USER_STATUS = "/subscription/user/status"
    USERS_MIGRATE_EXTERNAL_ID = "/users/external_ids/rename"


class BrazeInterface:
    def __init__(self, base_url, api_key):
        urlbits = urlparse(base_url)
        if not urlbits.scheme or not urlbits.netloc:
            raise ValueError("Invalid base_url")
        self.api_url = urlunparse((urlbits.scheme, urlbits.netloc, "", "", "", ""))

        self.api_key = api_key
        if not self.api_key:
            warnings.warn("Braze API key is not configured", stacklevel=2)

        self.active = bool(self.api_key)

    def _request(self, endpoint, data=None, method="POST", params=None):
        """
        Make a request to the Braze API.

        @param endpoint: The Braze endpoint to call, from the BrazeEndpoint enum.
        @param data: The data to send to the endpoint, as a dict.
        @return: The response from the Braze API, as a dict.
        @raises: BrazeBadRequestError: 400 error (invalid request)
        @raises: BrazeUnauthorizedError: 401 error (invalid API key)
        @raises: BrazeForbiddenError: 403 error (invalid permissions)
        @raises: BrazeNotFoundError: 404 error (invalid endpoint)
        @raises: BrazeRateLimitError: 429 error (rate limit exceeded)
        @raises: BrazeInternalServerError: 500 error (Braze server error)
        @raises: BrazeClientError: any other error

        """
        if not self.active:
            return

        url = urljoin(self.api_url, endpoint.value)

        headers = {
            "Authorization": f"Bearer {self.api_key}",
            "Content-Type": "application/json",
        }

        try:
            if settings.DEBUG:
                print(f"{method} {url}")  # noqa: T201
                print(f"Headers: {headers}")  # noqa: T201
                print(f"Params: {params}")  # noqa: T201
                print(json.dumps(data, indent=2))  # noqa: T201
            if method == "GET":
                response = requests.get(url, headers=headers, params=params, data=json.dumps(data))
            else:
                response = requests.post(url, headers=headers, data=json.dumps(data))
            response.raise_for_status()
            return response.json()
        except requests.exceptions.HTTPError as exc:
            status_code = exc.response.status_code
            message = exc.response.text

            if status_code == 400:
                raise BrazeBadRequestError(message) from exc

            if status_code == 401:
                raise BrazeUnauthorizedError(message) from exc

            if status_code == 403:
                raise BrazeForbiddenError(message) from exc

            if status_code == 404:
                raise BrazeNotFoundError(message) from exc

            if status_code == 429:
                raise BrazeRateLimitError(message) from exc

            if status_code >= 500 and status_code <= 599:
                raise BrazeInternalServerError(message) from exc

            raise BrazeClientError(message) from exc

    def track_user(self, email, event=None, user_data=None):
        """
        Track a user in Braze.

        In this case, we are creating an alias-only user to send a transactional-like email.

        You can use the /users/track endpoint to create a new alias-only user by setting the
        _update_existing_only key with a value of false in the body of the request.

        https://www.braze.com/docs/api/endpoints/user_data/post_user_track/

        """
        email_id = user_data and user_data.pop("email_id", None)
        basket_token = user_data and user_data.pop("basket_token", None)

        if email_id:
            # If we have an `email_id`, we can submit this without a user alias.
            attributes = {
                "email": email,
                "external_id": email_id,
                "basket_token": basket_token,
            }
        else:
            # If we don't have an `email_id`, we need to submit the user alias.
            attributes = {
                "email": email,
                "_update_existing_only": False,
                "user_alias": {"alias_name": email, "alias_label": "email"},
            }
            if basket_token:
                attributes["basket_token"] = basket_token

        data = {
            "attributes": [attributes],
        }
        # Events. Event names are based off of the message ID and trigger email sends in Braze.
        if event:
            events = {
                "name": event,
                "time": timezone.now().isoformat(),
            }
            if email_id:
                events["external_id"] = email_id
            else:
                events["user_alias"] = {"alias_name": email, "alias_label": "email"}
            data["events"] = [events]

        return self._request(BrazeEndpoint.USERS_TRACK, data)

    def export_users(self, email, fields_to_export=None, external_id=None):
        """
        Export user profile by identifier.

        https://www.braze.com/docs/api/endpoints/export/user_data/post_users_identifier/

        If alias is not found, returns empty "users" list.

        """
        data = {
            "user_aliases": [{"alias_name": email, "alias_label": "email"}],
            "email_address": email,
        }

        if external_id:
            data["external_ids"] = [external_id]

        if fields_to_export:
            data["fields_to_export"] = fields_to_export

        return self._request(BrazeEndpoint.USERS_EXPORT_IDS, data)

    def delete_user(self, email):
        """
        Delete user profile by email.

        https://www.braze.com/docs/api/endpoints/user_data/post_user_delete/

        """

        data = {
            "email_addresses": [
                {
                    "email": email,
                    "prioritization": ["most_recently_updated"],
                },
            ]
        }

        return self._request(BrazeEndpoint.USERS_DELETE, data)

    def send_campaign(self, email, campaign_id):
        """
        Send campaign messages via API-triggered delivery.

        https://www.braze.com/docs/api/endpoints/messaging/send_messages/post_send_triggered_campaigns/

        """
        data = {
            "campaign_id": campaign_id,
            "broadcast": False,
            "recipients": [
                {
                    "user_alias": {
                        "alias_label": "email",
                        "alias_name": email,
                    }
                },
            ],
        }

        return self._request(BrazeEndpoint.CAMPAIGNS_TRIGGER_SEND, data)

    def get_user_subscriptions(self, external_id, email):
        """
        Get user's subscription groups and their status.


        https://www.braze.com/docs/api/endpoints/subscription_groups/get_list_user_subscription_groups/

        """
        params = {"external_id": external_id, "email": email}

        return self._request(BrazeEndpoint.SUBSCRIPTION_USER_STATUS, None, "GET", params)

    def save_user(self, braze_user_data):
        """
        Creates a new user or updates attributes for an existing user in Braze.
        https://www.braze.com/docs/api/endpoints/user_data/post_user_track/
        """
        return self._request(BrazeEndpoint.USERS_TRACK, braze_user_data)

    def migrate_external_id(self, migrations):
        """
        Migrate a user's external_id to a new value. 50 rename objects per request is the hard Braze limit.

        If the migrations list has more than 50 objects, method will send multiple requests, each with <=50 objects.

        https://www.braze.com/docs/api/endpoints/user_data/external_id_migration/post_external_ids_rename/#prerequisites

        """

        if not (isinstance(migrations, list) and all(isinstance(item, dict) for item in migrations)):
            raise BrazeClientError("migrations must be a list of dictionaries")

        results = []
        errors = []

        for i in range(0, len(migrations), 50):
            chunk = migrations[i : i + 50]
            rename_request = {"external_id_renames": chunk}
            rename_response = self._request(BrazeEndpoint.USERS_MIGRATE_EXTERNAL_ID, rename_request)

            external_ids = rename_response.get("external_ids", [])
            rename_errors = rename_response.get("rename_errors", [])

            if not external_ids:
                raise BrazeNotFoundError("No external_ids found for migration.")

            results.extend(external_ids)
            errors.extend(rename_errors)

        return {
            "braze_collected_response": {
                "external_ids": results,
                "rename_errors": errors,
            }
        }


class Braze:
    """Basket interface to Braze"""

    def __init__(self, interface):
        self.interface = interface

    def get(
        self,
        email_id=None,
        token=None,
        email=None,
        fxa_id=None,
    ):
        user_response = self.interface.export_users(
            email,
            [
                "braze_id",
                "country",
                "created_at",
                "custom_attributes",
                "email",
                "email_subscribe",
                "external_id",
                "first_name",
                "language",
                "last_name",
            ],
            token,
        )

        if user_response["users"]:
            user_data = user_response["users"][0]

            subscription_response = self.interface.get_user_subscriptions(user_data["external_id"], email)
            subscriptions = subscription_response.get("users", [{}])[0].get("subscription_groups", [])

            return self.from_vendor(user_data, subscriptions)

    def add(self, data):
<<<<<<< HEAD
        fxa_id = data.get("fxa_id")
=======
>>>>>>> f614c459
        custom_attributes = {"_update_existing_only": False}

        # If we don't have an `email_id`, we need to submit the user alias.
        if not data.get("email_id"):
<<<<<<< HEAD
            custom_attributes["user_alias"] = {"alias_name": data.email, "alias_label": "email"}
        # If we have an `fxa_id` we need to create an alias for it
        if fxa_id:
            custom_attributes["user_alias"] = {"alias_name": fxa_id, "alias_label": "fxa"}

        braze_user_data = self.to_vendor(None, data, custom_attributes)
        self.interface.save_user(braze_user_data)
=======
            custom_attributes["user_alias"] = {"alias_name": data["email"], "alias_label": "email"}

        braze_user_data = self.to_vendor(None, data, custom_attributes)
        self.interface.save_user(braze_user_data)
        return {"email": {"email_id": data.get("email_id")}}
>>>>>>> f614c459

    def update(self, existing_data, update_data):
        braze_user_data = self.to_vendor(existing_data, update_data)
        self.interface.save_user(braze_user_data)

<<<<<<< HEAD
    def update_by_alt_id(self, alt_id_name, alt_id_value, update_data):
        raise NotImplementedError

=======
>>>>>>> f614c459
    def update_by_fxa_id(self, fxa_id, update_data):
        raise NotImplementedError

    def update_by_token(self, token, update_data):
        raise NotImplementedError

    def delete(self, email):
        """
        Delete the user matching the email

        @param email: The email of the user
        @return: deleted user data if successful
        @raises: BrazeUserNotFoundByEmailError
        """
<<<<<<< HEAD
        data = self.get(email=email)
        if not data:
            raise BrazeUserNotFoundByEmailError

        self.interface.delete_user(email)
        # return in list to match CTMS.delete
        return [data]
=======
        data = self.interface.export_users(email=email, fields_to_export=["external_id"])
        if not data["users"]:
            raise BrazeUserNotFoundByEmailError

        email_id = data["users"][0].get("external_id")
        self.interface.delete_user(email)
        # return in list of email_id to match CTMS.delete
        # TODO also return fxa_id once it's added as an alias
        return [{"email_id": email_id}]
>>>>>>> f614c459

    def from_vendor(self, braze_user_data, subscription_groups):
        """
        Converts Braze-formatted data to Basket-formatted data
        """

        user_attributes = braze_user_data.get("custom_attributes", {}).get("user_attributes_v1", [{}])[0]

<<<<<<< HEAD
        subscription_ids = [subscription["id"] for subscription in subscription_groups if subscription["status"] == "Subscribed"]
=======
        subscription_ids = [subscription["id"] for subscription in (subscription_groups or []) if subscription["status"] == "Subscribed"]
>>>>>>> f614c459
        newsletter_slugs = list(filter(None, map(vendor_id_to_slug, subscription_ids)))

        basket_user_data = {
            "email": braze_user_data["email"],
            "email_id": braze_user_data["external_id"],  # TODO: conditional on migration status config (could be basket token instead)
            "id": braze_user_data["braze_id"],
            "first_name": braze_user_data.get("first_name"),
            "last_name": braze_user_data.get("last_name"),
            "country": braze_user_data.get("country") or user_attributes.get("mailing_country"),
            "lang": braze_user_data.get("language") or user_attributes.get("email_lang", "en"),
            "newsletters": newsletter_slugs,
            "created_date": user_attributes.get("created_at"),
            "last_modified_date": user_attributes.get("updated_at"),
            "optin": braze_user_data.get("email_subscribe") == "opted_in",
            "optout": braze_user_data.get("email_subscribe") == "unsubscribed",
            "token": user_attributes.get("basket_token"),
            "fxa_service": user_attributes.get("fxa_first_service"),
            "fxa_lang": user_attributes.get("fxa_lang"),
            "fxa_primary_email": user_attributes.get("fxa_primary_email"),
            "fxa_create_date": user_attributes.get("fxa_created_at") if user_attributes.get("has_fxa") else None,
            # TODO: missing field: fxa_id
        }

        return basket_user_data

    def to_vendor(self, basket_user_data=None, update_data=None, custom_attributes=None, events=None):
        existing_user_data = basket_user_data or {}
        updated_user_data = existing_user_data | (update_data or {})

        now = timezone.now().isoformat()
        country = process_country(updated_user_data.get("country"))
        language = process_lang(updated_user_data.get("lang"))

        subscription_groups = []
<<<<<<< HEAD
        if isinstance(update_data.get("newsletters"), dict):
=======
        if update_data and isinstance(update_data.get("newsletters"), dict):
>>>>>>> f614c459
            for slug, is_subscribed in update_data["newsletters"].items():
                vendor_id = slug_to_vendor_id(slug)
                if is_valid_uuid(vendor_id):
                    subscription_groups.append(
                        {
                            "subscription_group_id": vendor_id,
                            "subscription_state": "subscribed" if is_subscribed else "unsubscribed",
                        }
                    )

        user_attributes = {
            "external_id": updated_user_data.get("email_id"),  # TODO: conditional on migration status config (could be basket token instead)
            "email": updated_user_data.get("email"),
            "update_timestamp": now,
            "_update_existing_only": True,
            "email_subscribe": "opted_in" if updated_user_data.get("optin") else "unsubscribed" if updated_user_data.get("optout") else "subscribed",
            "subscription_groups": subscription_groups,
            "user_attributes_v1": [
                {
                    "basket_token": updated_user_data.get("token"),
                    "created_at": {"$time": updated_user_data.get("created_date", now)},
                    "email_lang": language,
                    "mailing_country": country,
                    "updated_at": {"$time": now},
                    "has_fxa": bool(updated_user_data.get("fxa_create_date")),
                    "fxa_created_at": updated_user_data.get("fxa_create_date"),
                    "fxa_first_service": updated_user_data.get("fxa_service"),
                    "fxa_lang": updated_user_data.get("fxa_lang"),
                    "fxa_primary_email": updated_user_data.get("fxa_primary_email"),
                    # TODO: missing field: fxa_id
                }
            ],
        }

        # Country, language, first and last name are billable data points. Only update them when necessary.
        if country != process_country(existing_user_data.get("country")):
            user_attributes["country"] = country
        if language != process_lang(existing_user_data.get("language")):
            user_attributes["language"] = language
        if (first_name := updated_user_data.get("first_name")) != existing_user_data.get("first_name"):
            user_attributes["first_name"] = first_name
        if (last_name := updated_user_data.get("last_name")) != existing_user_data.get("last_name"):
            user_attributes["last_name"] = last_name

        braze_data = {"attributes": [user_attributes | (custom_attributes or {})]}

        if events:
            braze_data["events"] = events

        return braze_data


braze = Braze(BrazeInterface(settings.BRAZE_BASE_API_URL, settings.BRAZE_API_KEY))<|MERGE_RESOLUTION|>--- conflicted
+++ resolved
@@ -338,40 +338,23 @@
             return self.from_vendor(user_data, subscriptions)
 
     def add(self, data):
-<<<<<<< HEAD
-        fxa_id = data.get("fxa_id")
-=======
->>>>>>> f614c459
         custom_attributes = {"_update_existing_only": False}
 
         # If we don't have an `email_id`, we need to submit the user alias.
         if not data.get("email_id"):
-<<<<<<< HEAD
-            custom_attributes["user_alias"] = {"alias_name": data.email, "alias_label": "email"}
-        # If we have an `fxa_id` we need to create an alias for it
-        if fxa_id:
-            custom_attributes["user_alias"] = {"alias_name": fxa_id, "alias_label": "fxa"}
-
-        braze_user_data = self.to_vendor(None, data, custom_attributes)
-        self.interface.save_user(braze_user_data)
-=======
             custom_attributes["user_alias"] = {"alias_name": data["email"], "alias_label": "email"}
 
         braze_user_data = self.to_vendor(None, data, custom_attributes)
         self.interface.save_user(braze_user_data)
         return {"email": {"email_id": data.get("email_id")}}
->>>>>>> f614c459
 
     def update(self, existing_data, update_data):
         braze_user_data = self.to_vendor(existing_data, update_data)
         self.interface.save_user(braze_user_data)
 
-<<<<<<< HEAD
     def update_by_alt_id(self, alt_id_name, alt_id_value, update_data):
         raise NotImplementedError
 
-=======
->>>>>>> f614c459
     def update_by_fxa_id(self, fxa_id, update_data):
         raise NotImplementedError
 
@@ -386,15 +369,6 @@
         @return: deleted user data if successful
         @raises: BrazeUserNotFoundByEmailError
         """
-<<<<<<< HEAD
-        data = self.get(email=email)
-        if not data:
-            raise BrazeUserNotFoundByEmailError
-
-        self.interface.delete_user(email)
-        # return in list to match CTMS.delete
-        return [data]
-=======
         data = self.interface.export_users(email=email, fields_to_export=["external_id"])
         if not data["users"]:
             raise BrazeUserNotFoundByEmailError
@@ -404,7 +378,6 @@
         # return in list of email_id to match CTMS.delete
         # TODO also return fxa_id once it's added as an alias
         return [{"email_id": email_id}]
->>>>>>> f614c459
 
     def from_vendor(self, braze_user_data, subscription_groups):
         """
@@ -413,11 +386,7 @@
 
         user_attributes = braze_user_data.get("custom_attributes", {}).get("user_attributes_v1", [{}])[0]
 
-<<<<<<< HEAD
-        subscription_ids = [subscription["id"] for subscription in subscription_groups if subscription["status"] == "Subscribed"]
-=======
         subscription_ids = [subscription["id"] for subscription in (subscription_groups or []) if subscription["status"] == "Subscribed"]
->>>>>>> f614c459
         newsletter_slugs = list(filter(None, map(vendor_id_to_slug, subscription_ids)))
 
         basket_user_data = {
@@ -452,11 +421,7 @@
         language = process_lang(updated_user_data.get("lang"))
 
         subscription_groups = []
-<<<<<<< HEAD
-        if isinstance(update_data.get("newsletters"), dict):
-=======
         if update_data and isinstance(update_data.get("newsletters"), dict):
->>>>>>> f614c459
             for slug, is_subscribed in update_data["newsletters"].items():
                 vendor_id = slug_to_vendor_id(slug)
                 if is_valid_uuid(vendor_id):
